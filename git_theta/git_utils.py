--- conflicted
+++ resolved
@@ -155,14 +155,9 @@
     attributes:
         Attributes to write to .gitattributes
     """
-<<<<<<< HEAD
-    gitattributes_file.writelines(attributes)
-=======
-    with open(gitattributes_file, "w") as f:
-        f.write("\n".join(attributes))
-        # End file with newline.
-        f.write("\n")
->>>>>>> 12032c0c
+    gitattributes_file.write("\n".join(attributes))
+    # End file with newline.
+    gitattributes_file.write("\n")
 
 
 def add_file(f, repo):
