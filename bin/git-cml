--- conflicted
+++ resolved
@@ -97,11 +97,7 @@
     cml_model_dir = git_utils.get_git_cml_model_dir(repo, model_path, create=True)
 
     param_dict = checkpoints.PyTorchCheckpoint.from_file(args.file)
-<<<<<<< HEAD
     for (param, param_dir) in iterate_dict_and_dir_leaves(param_dict, cml_model_dir):
-=======
-    for (param, param_dir) in iterate_dict_and_dir_leaves(param_dict, model_path):
->>>>>>> 498921a5
         param_file = os.path.join(param_dir, "params")
         file_io.write_tracked_file(param_file, param)
         git_utils.add_file(param_file, repo)
@@ -109,14 +105,10 @@
     for param_file in iterate_removed_params(param_dict, model_path):
         git_utils.remove_file(param_file, repo)
 
-<<<<<<< HEAD
     for param_file in iterate_removed_params(param_dict, cml_model_dir):
         git_utils.remove_file(param_file, repo)
 
     git_utils.add_file(model_path, repo)
-=======
-    git_utils.add_file(os.path.relpath(args.file, repo.working_dir), repo)
->>>>>>> 498921a5
 
 
 def install(args):
@@ -160,11 +152,7 @@
         pattern_found = True
 
     if not pattern_found:
-<<<<<<< HEAD
         gitattributes.append(f"{model_path} filter=cml")
-=======
-        gitattributes.append(f"{args.file} filter=cml")
->>>>>>> 498921a5
 
     git_utils.write_gitattributes(gitattributes_file, gitattributes)
     git_utils.add_file(gitattributes_file, repo)
